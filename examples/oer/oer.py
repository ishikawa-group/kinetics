import uuid
import sys
import random
import os
import glob
import argparse
import logging
import csv
import yaml
import subprocess
from ase import Atoms
from ase.io import read
from kinetics.microkinetics.orr_and_oer import get_overpotential_for_atoms
from kinetics.utils import make_surface_from_cif, make_barplot, remove_layers
from ase.visualize import view

# Load electron configuration data from YAML file
with open("../../src/kinetics/data/electron_numbers.yaml", "r") as f:
    electron_data = yaml.safe_load(f)

    s_electron_dict = electron_data["s_electrons"]
    p_electron_dict = electron_data["p_electrons"]
    d_electron_dict = electron_data["d_electrons"]
    f_electron_dict = electron_data["f_electrons"]


def get_min_metal_oxygen_distance(surface: Atoms) -> float:
    metal_indices  = [i for i, atom in enumerate(surface) if atom.symbol != "O"]
    oxygen_indices = [i for i, atom in enumerate(surface) if atom.symbol == "O"]

    min_distance = float("inf")
    for metal_idx in metal_indices:
        for oxygen_idx in oxygen_indices:
            distance = surface.get_distance(metal_idx, oxygen_idx)
            if distance < min_distance:
                min_distance = distance

    return min_distance


def write_to_csv(csv_file, row):
    with open(csv_file, mode="a", newline="") as file:
        writer = csv.writer(file)
        writer.writerow(row)
    return None


def get_spdf_electrons(surface: Atoms) -> tuple[int]:
    elements = set(surface.get_chemical_symbols())
    s_electrons, p_electrons, d_electrons, f_electrons = 0, 0, 0, 0
    for element in elements:
        if element == "O":
            continue

        if element in s_electron_dict:
            s_electrons += s_electron_dict[element]
        if element in p_electron_dict:
            p_electrons += p_electron_dict[element]
        if element in d_electron_dict:
            d_electrons += d_electron_dict[element]
        if element in f_electron_dict:
            f_electrons += f_electron_dict[element]

        if s_electrons + p_electrons + d_electrons + f_electrons == 0:
            raise ValueError(f"{element} not in the electron number list")

    return s_electrons, p_electrons, d_electrons, f_electrons

def clean():
    # cleanup past calculation
    script_dir = os.path.dirname(os.path.abspath(__file__))
    clean_script = os.path.join(script_dir, "clean.sh")
    try:
        subprocess.run(["bash", clean_script])
    except Exception as e:
        logger.error(f"Failed to executre {clean_script}")


if __name__ == "__main__":
    logging.basicConfig(
        level=logging.INFO,
        format="%(asctime)s %(levelname)s %(name)s: %(message)s",
        datefmt="%Y-%m-%d %H:%M:%S",
        handlers=[logging.StreamHandler(sys.stdout)]
    )
    logger = logging.getLogger(__name__)
    logger.info("Start calculation")

<<<<<<< HEAD
    
=======
    parser = argparse.ArgumentParser()
    parser.add_argument("--max_sample", default=10, help="number of samples")
    parser.add_argument("--calculator", default="mace", help="energy calculator")
    parser.add_argument("--repeat", default="222", help="repeat unit cell in xyz")
    parser.add_argument("--vacuum", default=7.0, help="vacuum layer in Angstrom")
    args = parser.parse_args()
    max_sample = int(args.max_sample)
    calculator = args.calculator
    repeat = [int(char) for char in args.repeat]
    vacuum = float(args.vacuum)

    # cleanup past calculation
    script_dir = os.path.dirname(os.path.abspath(__file__))
    clean_script = os.path.join(script_dir, "clean.sh")
    try:
        subprocess.run(["bash", clean_script])
    except Exception as e:
        logger.error(f"Failed to executre {clean_script}")

>>>>>>> a75080df
    # when writing to csv file
    csv_file = "output.csv"
    with open(csv_file, mode="w", newline="") as file:
        writer = csv.writer(file)
        writer.writerow(["formula", "cell_volume",
                         "s_electrons", "p_electrons", "d_electrons", "f_electrons",
                         "min_M_O_distance", "overpotential_in_eV"])

    # set random seed for reproducibility
    random.seed(0)

    materials = []
    etas = []

    reaction_file = "oer.txt"
    # reaction_file = "oer2.txt"
    # energy_shift = [-0.32, -0.54, -0.47, -0.75]
    # energy_shift = [0, 0, 0, -4.92]

    directory = "/ABO3_single/"
    # directory = "/ABO3_cif_large/"
    # directory = "/ABO3_cif/"
    # directory = "/ABO3_Mn_cif/"

    cif_files = sorted(glob.glob(os.getcwd() + directory + "*.cif"))
    cif_files = random.sample(cif_files, min(len(cif_files), max_sample))

    for cif_file in cif_files[:max_sample]:
<<<<<<< HEAD
        for miller_indices in [[0,0,1],[1,1,0],[1,1,1]]:
            clean()
            if not os.path.isfile(cif_file):
                logger.info(f"Could not found file: {cif_file}")
                raise ValueError

            bulk = read(cif_file)
            material = os.path.basename(cif_file).split("_")[1].split(".")[0]
            surface = make_surface_from_cif(cif_file, indices=miller_indices, repeat=repeat, vacuum=vacuum)
            eta = get_overpotential_for_atoms(surface=surface, calculator=calculator,
=======
        if not os.path.isfile(cif_file):
            logger.info(f"Could not found file: {cif_file}")
            raise ValueError

        bulk = read(cif_file)
        material = os.path.basename(cif_file).split("_")[1].split(".")[0]
        surface = make_surface_from_cif(cif_file, indices=[0, 0, 1], repeat=repeat, vacuum=vacuum)

        eta = get_overpotential_for_atoms(surface=surface, calculator=calculator,
                                          input_yaml="vasp.yaml",
>>>>>>> a75080df
                                          reaction_type="oer", reaction_file=reaction_file)

            # getting descriptors
            formula = surface.get_chemical_formula()
            cell_volume = bulk.get_volume()  # volume of the bulk unit cell
            s_electrons, p_electrons, d_electrons, f_electrons = get_spdf_electrons(surface)
            min_M_O_distance = get_min_metal_oxygen_distance(surface)

            if eta is not None:
                logger.info(f"material: {material:12.10s} eta: {eta:5.3f} eV")
                materials.append(material)
                etas.append(eta)
                write_to_csv(csv_file, [formula, cell_volume, s_electrons, p_electrons,
                                        d_electrons, f_electrons, min_M_O_distance, eta])
            else:
                logger.info(f"failed for {material}")

        make_barplot(labels=materials, values=etas, threshold=1000)

        logger.info("All done")<|MERGE_RESOLUTION|>--- conflicted
+++ resolved
@@ -86,9 +86,7 @@
     logger = logging.getLogger(__name__)
     logger.info("Start calculation")
 
-<<<<<<< HEAD
-    
-=======
+
     parser = argparse.ArgumentParser()
     parser.add_argument("--max_sample", default=10, help="number of samples")
     parser.add_argument("--calculator", default="mace", help="energy calculator")
@@ -108,7 +106,6 @@
     except Exception as e:
         logger.error(f"Failed to executre {clean_script}")
 
->>>>>>> a75080df
     # when writing to csv file
     csv_file = "output.csv"
     with open(csv_file, mode="w", newline="") as file:
@@ -137,21 +134,11 @@
     cif_files = random.sample(cif_files, min(len(cif_files), max_sample))
 
     for cif_file in cif_files[:max_sample]:
-<<<<<<< HEAD
         for miller_indices in [[0,0,1],[1,1,0],[1,1,1]]:
             clean()
             if not os.path.isfile(cif_file):
                 logger.info(f"Could not found file: {cif_file}")
                 raise ValueError
-
-            bulk = read(cif_file)
-            material = os.path.basename(cif_file).split("_")[1].split(".")[0]
-            surface = make_surface_from_cif(cif_file, indices=miller_indices, repeat=repeat, vacuum=vacuum)
-            eta = get_overpotential_for_atoms(surface=surface, calculator=calculator,
-=======
-        if not os.path.isfile(cif_file):
-            logger.info(f"Could not found file: {cif_file}")
-            raise ValueError
 
         bulk = read(cif_file)
         material = os.path.basename(cif_file).split("_")[1].split(".")[0]
@@ -159,7 +146,6 @@
 
         eta = get_overpotential_for_atoms(surface=surface, calculator=calculator,
                                           input_yaml="vasp.yaml",
->>>>>>> a75080df
                                           reaction_type="oer", reaction_file=reaction_file)
 
             # getting descriptors
